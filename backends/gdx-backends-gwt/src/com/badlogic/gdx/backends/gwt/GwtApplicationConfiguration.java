/*******************************************************************************
 * Copyright 2011 See AUTHORS file.
 * 
 * Licensed under the Apache License, Version 2.0 (the "License");
 * you may not use this file except in compliance with the License.
 * You may obtain a copy of the License at
 * 
 *   http://www.apache.org/licenses/LICENSE-2.0
 * 
 * Unless required by applicable law or agreed to in writing, software
 * distributed under the License is distributed on an "AS IS" BASIS,
 * WITHOUT WARRANTIES OR CONDITIONS OF ANY KIND, either express or implied.
 * See the License for the specific language governing permissions and
 * limitations under the License.
 ******************************************************************************/

package com.badlogic.gdx.backends.gwt;

import com.badlogic.gdx.Application;
import com.badlogic.gdx.backends.gwt.GwtGraphics.OrientationLockType;
import com.google.gwt.user.client.ui.Panel;
import com.google.gwt.user.client.ui.TextArea;

public class GwtApplicationConfiguration {
	/** If true, SoundManager2 will not be used. This means {@link Application#getAudio()} returns null and the SoundManager2 file
	 * are not used. */
	public boolean disableAudio;
	/** the width of the drawing area in pixels **/
	public int width;
	/** the height of the drawing area in pixels **/
	public int height;
	/** whether to use a stencil buffer **/
	public boolean stencil = false;
	/** whether to enable antialiasing **/
	public boolean antialiasing = false;
	/** the Panel to add the WebGL canvas to, can be null in which case a Panel is added automatically to the body element of the
	 * DOM **/
	public Panel rootPanel;
	/** the id of a canvas element to be used as the drawing area, can be null in which case a Panel and Canvas are added to the
	 * body element of the DOM **/
	public String canvasId;
	/** a TextArea to log messages to, can be null in which case a TextArea will be added to the body element of the DOM. */
	public TextArea log;
	/** whether to use debugging mode for OpenGL calls. Errors will result in a RuntimeException being thrown. */
	public boolean useDebugGL = false;
<<<<<<< HEAD
=======
	/** whether SoundManager2 should prefer to use flash instead of html5 audio (it should fall back if not available) */
	public boolean preferFlash = false;
>>>>>>> 5b8e0ec6
	/** preserve the back buffer, needed if you fetch a screenshot via canvas#toDataUrl, may have performance impact **/
	public boolean preserveDrawingBuffer = false;
	/** whether to include an alpha channel in the color buffer to combine the color buffer with the rest of the webpage
	 * effectively allows transparent backgrounds in GWT, at a performance cost. **/
	public boolean alpha = false;
	/** whether to use premultipliedalpha, may have performance impact  **/
	public boolean premultipliedAlpha = false;
	/** screen-orientation to attempt locking as the application enters full-screen-mode. Note that on mobile browsers, full-screen
	 * mode can typically only be entered on a user gesture (click, tap, key-stroke) **/
	public OrientationLockType fullscreenOrientation;
	/* Whether openURI will open page in new tab. By default it will, however if may be blocked by popup blocker. */
	/* To prevent the page from being blocked you can redirect to the new page. However this will exit your game.  */
	public boolean openURLInNewWindow = true;

	public GwtApplicationConfiguration (int width, int height) {
		this.width = width;
		this.height = height;
	}
}
<|MERGE_RESOLUTION|>--- conflicted
+++ resolved
@@ -1,69 +1,64 @@
-/*******************************************************************************
- * Copyright 2011 See AUTHORS file.
- * 
- * Licensed under the Apache License, Version 2.0 (the "License");
- * you may not use this file except in compliance with the License.
- * You may obtain a copy of the License at
- * 
- *   http://www.apache.org/licenses/LICENSE-2.0
- * 
- * Unless required by applicable law or agreed to in writing, software
- * distributed under the License is distributed on an "AS IS" BASIS,
- * WITHOUT WARRANTIES OR CONDITIONS OF ANY KIND, either express or implied.
- * See the License for the specific language governing permissions and
- * limitations under the License.
- ******************************************************************************/
-
-package com.badlogic.gdx.backends.gwt;
-
-import com.badlogic.gdx.Application;
-import com.badlogic.gdx.backends.gwt.GwtGraphics.OrientationLockType;
-import com.google.gwt.user.client.ui.Panel;
-import com.google.gwt.user.client.ui.TextArea;
-
-public class GwtApplicationConfiguration {
-	/** If true, SoundManager2 will not be used. This means {@link Application#getAudio()} returns null and the SoundManager2 file
-	 * are not used. */
-	public boolean disableAudio;
-	/** the width of the drawing area in pixels **/
-	public int width;
-	/** the height of the drawing area in pixels **/
-	public int height;
-	/** whether to use a stencil buffer **/
-	public boolean stencil = false;
-	/** whether to enable antialiasing **/
-	public boolean antialiasing = false;
-	/** the Panel to add the WebGL canvas to, can be null in which case a Panel is added automatically to the body element of the
-	 * DOM **/
-	public Panel rootPanel;
-	/** the id of a canvas element to be used as the drawing area, can be null in which case a Panel and Canvas are added to the
-	 * body element of the DOM **/
-	public String canvasId;
-	/** a TextArea to log messages to, can be null in which case a TextArea will be added to the body element of the DOM. */
-	public TextArea log;
-	/** whether to use debugging mode for OpenGL calls. Errors will result in a RuntimeException being thrown. */
-	public boolean useDebugGL = false;
-<<<<<<< HEAD
-=======
-	/** whether SoundManager2 should prefer to use flash instead of html5 audio (it should fall back if not available) */
-	public boolean preferFlash = false;
->>>>>>> 5b8e0ec6
-	/** preserve the back buffer, needed if you fetch a screenshot via canvas#toDataUrl, may have performance impact **/
-	public boolean preserveDrawingBuffer = false;
-	/** whether to include an alpha channel in the color buffer to combine the color buffer with the rest of the webpage
-	 * effectively allows transparent backgrounds in GWT, at a performance cost. **/
-	public boolean alpha = false;
-	/** whether to use premultipliedalpha, may have performance impact  **/
-	public boolean premultipliedAlpha = false;
-	/** screen-orientation to attempt locking as the application enters full-screen-mode. Note that on mobile browsers, full-screen
-	 * mode can typically only be entered on a user gesture (click, tap, key-stroke) **/
-	public OrientationLockType fullscreenOrientation;
-	/* Whether openURI will open page in new tab. By default it will, however if may be blocked by popup blocker. */
-	/* To prevent the page from being blocked you can redirect to the new page. However this will exit your game.  */
-	public boolean openURLInNewWindow = true;
-
-	public GwtApplicationConfiguration (int width, int height) {
-		this.width = width;
-		this.height = height;
-	}
-}
+/*******************************************************************************
+ * Copyright 2011 See AUTHORS file.
+ * 
+ * Licensed under the Apache License, Version 2.0 (the "License");
+ * you may not use this file except in compliance with the License.
+ * You may obtain a copy of the License at
+ * 
+ *   http://www.apache.org/licenses/LICENSE-2.0
+ * 
+ * Unless required by applicable law or agreed to in writing, software
+ * distributed under the License is distributed on an "AS IS" BASIS,
+ * WITHOUT WARRANTIES OR CONDITIONS OF ANY KIND, either express or implied.
+ * See the License for the specific language governing permissions and
+ * limitations under the License.
+ ******************************************************************************/
+
+package com.badlogic.gdx.backends.gwt;
+
+import com.badlogic.gdx.Application;
+import com.badlogic.gdx.backends.gwt.GwtGraphics.OrientationLockType;
+import com.google.gwt.user.client.ui.Panel;
+import com.google.gwt.user.client.ui.TextArea;
+
+public class GwtApplicationConfiguration {
+	/** If true, SoundManager2 will not be used. This means {@link Application#getAudio()} returns null and the SoundManager2 file
+	 * are not used. */
+	public boolean disableAudio;
+	/** the width of the drawing area in pixels **/
+	public int width;
+	/** the height of the drawing area in pixels **/
+	public int height;
+	/** whether to use a stencil buffer **/
+	public boolean stencil = false;
+	/** whether to enable antialiasing **/
+	public boolean antialiasing = false;
+	/** the Panel to add the WebGL canvas to, can be null in which case a Panel is added automatically to the body element of the
+	 * DOM **/
+	public Panel rootPanel;
+	/** the id of a canvas element to be used as the drawing area, can be null in which case a Panel and Canvas are added to the
+	 * body element of the DOM **/
+	public String canvasId;
+	/** a TextArea to log messages to, can be null in which case a TextArea will be added to the body element of the DOM. */
+	public TextArea log;
+	/** whether to use debugging mode for OpenGL calls. Errors will result in a RuntimeException being thrown. */
+	public boolean useDebugGL = false;
+	/** preserve the back buffer, needed if you fetch a screenshot via canvas#toDataUrl, may have performance impact **/
+	public boolean preserveDrawingBuffer = false;
+	/** whether to include an alpha channel in the color buffer to combine the color buffer with the rest of the webpage
+	 * effectively allows transparent backgrounds in GWT, at a performance cost. **/
+	public boolean alpha = false;
+	/** whether to use premultipliedalpha, may have performance impact  **/
+	public boolean premultipliedAlpha = false;
+	/** screen-orientation to attempt locking as the application enters full-screen-mode. Note that on mobile browsers, full-screen
+	 * mode can typically only be entered on a user gesture (click, tap, key-stroke) **/
+	public OrientationLockType fullscreenOrientation;
+	/* Whether openURI will open page in new tab. By default it will, however if may be blocked by popup blocker. */
+	/* To prevent the page from being blocked you can redirect to the new page. However this will exit your game.  */
+	public boolean openURLInNewWindow = true;
+
+	public GwtApplicationConfiguration (int width, int height) {
+		this.width = width;
+		this.height = height;
+	}
+}