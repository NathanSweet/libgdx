/*******************************************************************************
 * Copyright 2011 See AUTHORS file.
 *
 * Licensed under the Apache License, Version 2.0 (the "License");
 * you may not use this file except in compliance with the License.
 * You may obtain a copy of the License at
 *
 *   http://www.apache.org/licenses/LICENSE-2.0
 *
 * Unless required by applicable law or agreed to in writing, software
 * distributed under the License is distributed on an "AS IS" BASIS,
 * WITHOUT WARRANTIES OR CONDITIONS OF ANY KIND, either express or implied.
 * See the License for the specific language governing permissions and
 * limitations under the License.
 ******************************************************************************/
buildscript {
<<<<<<< HEAD
	apply from: "gradle/dependencies.gradle"

	repositories {
		mavenCentral()
	}
	dependencies {
		classpath "com.diffplug.spotless:spotless-plugin-gradle:${versions.spotless}"
		classpath "com.badlogicgames.gdx:gdx-jnigen-gradle:2.2.1"
	}
=======
    apply from: "gradle/dependencies.gradle"

    repositories {
        mavenCentral()
        gradlePluginPortal()
    }
    dependencies {
        classpath "com.diffplug.spotless:spotless-plugin-gradle:${versions.spotless}"
        classpath "com.badlogicgames.gdx:gdx-jnigen-gradle:2.3.1"
    }
>>>>>>> c52e1267
}

plugins {
    id "de.undercouch.download" version "5.0.1"
}

apply from: "gradle/dependencies.gradle"

ext {
	isReleaseBuild = {
		return project.hasProperty("RELEASE")
	}

	getReleaseRepositoryUrl = {
		return project.hasProperty('RELEASE_REPOSITORY_URL') ? RELEASE_REPOSITORY_URL
				: "https://oss.sonatype.org/service/local/staging/deploy/maven2/"
	}

	getSnapshotRepositoryUrl = {
		return project.hasProperty('SNAPSHOT_REPOSITORY_URL') ? SNAPSHOT_REPOSITORY_URL
				: "https://oss.sonatype.org/content/repositories/snapshots/"
	}

	getRepositoryUsername = {
		return project.hasProperty('MAVEN_USERNAME') ? MAVEN_USERNAME : ""
	}

	getRepositoryPassword = {
		return project.hasProperty('MAVEN_PASSWORD') ? MAVEN_PASSWORD : ""
	}
}

allprojects {
<<<<<<< HEAD
	group = 'com.badlogicgames.gdx'
	version = project.getProperty('version') + (isReleaseBuild() ? "" : "-SNAPSHOT")

	buildscript {
		repositories {
			google()
			mavenLocal()
			mavenCentral()
			gradlePluginPortal()
			maven { url "https://oss.sonatype.org/content/repositories/snapshots/" }
			maven { url "https://oss.sonatype.org/content/repositories/releases/" }
		}
	}

	repositories {
		google()
		mavenLocal()
		mavenCentral()
		gradlePluginPortal()
		maven { url "https://oss.sonatype.org/content/repositories/snapshots/" }
		maven { url "https://oss.sonatype.org/content/repositories/releases/" }
	}

	tasks.withType(JavaCompile) {
		options.encoding = 'UTF-8'
	}
	tasks.withType(Javadoc) {
		options.encoding = 'UTF-8'
	}
	tasks.withType(Test) {
		systemProperty 'file.encoding', 'UTF-8'
	}

	if (JavaVersion.current().isJava8Compatible()) {
		tasks.withType(Javadoc) {
			options.addStringOption('Xdoclint:none,-missing', '-quiet')
		}
	}

	apply plugin: "com.diffplug.spotless"

	spotless {
		lineEndings 'UNIX'

		java {
			target '**/*.java'
			removeUnusedImports()
			eclipse().configFile new File(rootProject.projectDir.absolutePath, 'eclipse-formatter.xml')
		}
		groovyGradle {
			target '*.gradle'
			greclipse().configFile new File(rootProject.projectDir.absolutePath, 'eclipse-formatter.xml')
		}
	}
=======
    group = 'com.badlogicgames.gdx'
    version = project.getProperty('version') + (isReleaseBuild() ? "" : "-SNAPSHOT")

    buildscript {
        repositories {
            google()
            mavenLocal()
            mavenCentral()
            gradlePluginPortal()
            maven { url "https://oss.sonatype.org/content/repositories/snapshots/" }
            maven { url "https://oss.sonatype.org/content/repositories/releases/" }
        }
    }

    repositories {
        google()
        mavenLocal()
        mavenCentral()
        gradlePluginPortal()
        maven { url "https://oss.sonatype.org/content/repositories/snapshots/" }
        maven { url "https://oss.sonatype.org/content/repositories/releases/" }
    }

    tasks.withType(JavaCompile) {
        options.encoding = 'UTF-8'
    }
    tasks.withType(Javadoc) {
        options.encoding = 'UTF-8'
        options.addBooleanOption('use', true);
    }
    tasks.withType(Test) {
        systemProperty 'file.encoding', 'UTF-8'
    }

    if (JavaVersion.current().isJava8Compatible()) {
        tasks.withType(Javadoc) {
            options.addStringOption('Xdoclint:none,-missing', '-quiet')
        }
    }

    if (JavaVersion.current().isJava9Compatible()) {
        tasks.withType(Javadoc) {
            options.addStringOption("-release", "8");
        }
    }
>>>>>>> c52e1267
}

configure(subprojects - project(":tests:gdx-tests-android") - project(":backends:gdx-backend-android")) {
	apply plugin: "java-library"

	compileJava {
		options.fork = true
		options.incremental = true
	}

	java {
		withJavadocJar()
		withSourcesJar()
	}
}

configure(subprojects - project(":backends") - project(":extensions") - project(":tests") - project(":extensions:gdx-box2d-parent")) {
	apply plugin: "idea"
	apply plugin: "eclipse"

	//This has to be done in afterEvaluate due to java/android plugin dependency
	afterEvaluate {
		eclipse {
			project {
				//hide gradle build folders from eclipse
				resourceFilter {
					appliesTo = 'FOLDERS'
					type = 'EXCLUDE_ALL'
					matcher {
						id = 'org.eclipse.ui.ide.multiFilter'
						arguments = '1.0-projectRelativePath-matches-true-false-build'
					}
				}
			}
			jdt {
				file {
					withProperties { properties ->
						def libgdxJdtProperties = new Properties()
						libgdxJdtProperties.load(new FileInputStream(".settings/org.eclipse.jdt.libgdx.prefs"))
						properties.putAll(libgdxJdtProperties)
					}
				}
			}
			classpath.file {
				whenMerged { classpath ->
					classpath.entries.findAll { entry -> entry.kind == 'lib' || entry.kind == 'src' }*.exported = true
				}
			}
		}
		//Set all projects to use UTF-8 file encoding for all files
		eclipseJdt.doLast {
			File f = new File(projectDir, '.settings/org.eclipse.core.resources.prefs')
			f.write('eclipse.preferences.version=1\n')
			f.append('encoding/<project>=UTF-8')
		}
	}
}

<<<<<<< HEAD
task fetchExternalNativesZIP() {
	doLast {
		file("build").mkdir();
		file("extensions/gdx-lwjgl3-angle/res").mkdirs();
		new URL('https://raw.githubusercontent.com/libgdx/gdx-angle-natives/master/gdx-angle-natives.zip').withInputStream{ i -> file("build/gdx-angle-natives.zip").withOutputStream{ it << i }}
		file("extensions/gdx-lwjgl3-glfw-awt-macos/res/macosx64").mkdirs();
		new URL('https://raw.githubusercontent.com/badlogic/glfw/master/libglfw.dylib').withInputStream{ i -> file("extensions/gdx-lwjgl3-glfw-awt-macos/res/macosx64/libglfw.dylib").withOutputStream{ it << i }}
	}
	outputs.upToDateWhen { false }
}

task fetchExternalNatives(dependsOn: fetchExternalNativesZIP, type: Copy) {
	from zipTree("build/gdx-angle-natives.zip")
	into "./extensions/gdx-lwjgl3-angle/res"
	outputs.upToDateWhen { false }
}

task fetchNativesZip(dependsOn: fetchExternalNatives) {
	doLast {
		def zip = file("build/natives.zip");
		new URL('https://libgdx-nightlies.s3.eu-central-1.amazonaws.com/libgdx-nightlies/natives.zip').withInputStream{ i -> file("build/natives.zip").withOutputStream{ it << i }}
	}
	outputs.upToDateWhen { false }
}

task fetchNatives(dependsOn: fetchNativesZip, type: Copy) {
	from zipTree("build/natives.zip")
	into "."
	outputs.upToDateWhen { false }
=======
task setupExternalNativesDirs() {
    doLast {
        file("build").mkdir();
        file("extensions/gdx-lwjgl3-angle/res").mkdirs();
        file("extensions/gdx-lwjgl3-glfw-awt-macos/res/macosx64").mkdirs();
        file("extensions/gdx-lwjgl3-glfw-awt-macos/res/macosarm64").mkdirs();
    }
    outputs.upToDateWhen { false }
}

task fetchAngleNativesZIP(dependsOn: setupExternalNativesDirs, type: Download) {
    src 'https://raw.githubusercontent.com/libgdx/gdx-angle-natives/master/gdx-angle-natives.zip'
    dest 'build/gdx-angle-natives.zip'
    onlyIfModified true
    useETag "all"
}

task fetchGlfwAWT(dependsOn: setupExternalNativesDirs, type: Download) {
    src 'https://raw.githubusercontent.com/badlogic/glfw/master/libglfw.dylib'
    dest 'extensions/gdx-lwjgl3-glfw-awt-macos/res/macosx64/libglfw.dylib'
    onlyIfModified true
    useETag "all"
}

task fetchGlfwAWTARM64(dependsOn: setupExternalNativesDirs, type: Download) {
    src 'https://raw.githubusercontent.com/badlogic/glfw/master/libglfwarm64.dylib'
    dest 'extensions/gdx-lwjgl3-glfw-awt-macos/res/macosarm64/libglfwarm64.dylib'
    onlyIfModified true
    useETag "all"
}

task fetchExternalNatives(dependsOn: [ fetchAngleNativesZIP, fetchGlfwAWT, fetchGlfwAWTARM64 ] , type: Copy) {
    from zipTree("build/gdx-angle-natives.zip")
    into "./extensions/gdx-lwjgl3-angle/res"
    outputs.upToDateWhen { false }
}

task fetchGdxNativesZIP(dependsOn: fetchExternalNatives, type: Download) {
    src "https://libgdx-nightlies.s3.eu-central-1.amazonaws.com/libgdx-nightlies/natives.zip"
    dest "build/natives.zip"
    onlyIfModified true
    useETag "all"
}

task fetchNatives(dependsOn: fetchGdxNativesZIP, type: Copy) {
    from zipTree("build/natives.zip")
    into "."
    outputs.upToDateWhen { false }
>>>>>>> c52e1267
}

apply from: rootProject.file('publish.gradle')

if(rootProject.file('override.gradle').exists())
	apply from: rootProject.file('override.gradle')

apply from: "gradle/dist.gradle"<|MERGE_RESOLUTION|>--- conflicted
+++ resolved
@@ -14,28 +14,16 @@
  * limitations under the License.
  ******************************************************************************/
 buildscript {
-<<<<<<< HEAD
 	apply from: "gradle/dependencies.gradle"
 
 	repositories {
 		mavenCentral()
+		gradlePluginPortal()
 	}
 	dependencies {
 		classpath "com.diffplug.spotless:spotless-plugin-gradle:${versions.spotless}"
-		classpath "com.badlogicgames.gdx:gdx-jnigen-gradle:2.2.1"
-	}
-=======
-    apply from: "gradle/dependencies.gradle"
-
-    repositories {
-        mavenCentral()
-        gradlePluginPortal()
-    }
-    dependencies {
-        classpath "com.diffplug.spotless:spotless-plugin-gradle:${versions.spotless}"
-        classpath "com.badlogicgames.gdx:gdx-jnigen-gradle:2.3.1"
-    }
->>>>>>> c52e1267
+		classpath "com.badlogicgames.gdx:gdx-jnigen-gradle:2.3.1"
+	}
 }
 
 plugins {
@@ -69,7 +57,6 @@
 }
 
 allprojects {
-<<<<<<< HEAD
 	group = 'com.badlogicgames.gdx'
 	version = project.getProperty('version') + (isReleaseBuild() ? "" : "-SNAPSHOT")
 
@@ -98,6 +85,7 @@
 	}
 	tasks.withType(Javadoc) {
 		options.encoding = 'UTF-8'
+		options.addBooleanOption('use', true);
 	}
 	tasks.withType(Test) {
 		systemProperty 'file.encoding', 'UTF-8'
@@ -106,6 +94,12 @@
 	if (JavaVersion.current().isJava8Compatible()) {
 		tasks.withType(Javadoc) {
 			options.addStringOption('Xdoclint:none,-missing', '-quiet')
+		}
+	}
+
+	if (JavaVersion.current().isJava9Compatible()) {
+		tasks.withType(Javadoc) {
+			options.addStringOption("-release", "8");
 		}
 	}
 
@@ -124,53 +118,6 @@
 			greclipse().configFile new File(rootProject.projectDir.absolutePath, 'eclipse-formatter.xml')
 		}
 	}
-=======
-    group = 'com.badlogicgames.gdx'
-    version = project.getProperty('version') + (isReleaseBuild() ? "" : "-SNAPSHOT")
-
-    buildscript {
-        repositories {
-            google()
-            mavenLocal()
-            mavenCentral()
-            gradlePluginPortal()
-            maven { url "https://oss.sonatype.org/content/repositories/snapshots/" }
-            maven { url "https://oss.sonatype.org/content/repositories/releases/" }
-        }
-    }
-
-    repositories {
-        google()
-        mavenLocal()
-        mavenCentral()
-        gradlePluginPortal()
-        maven { url "https://oss.sonatype.org/content/repositories/snapshots/" }
-        maven { url "https://oss.sonatype.org/content/repositories/releases/" }
-    }
-
-    tasks.withType(JavaCompile) {
-        options.encoding = 'UTF-8'
-    }
-    tasks.withType(Javadoc) {
-        options.encoding = 'UTF-8'
-        options.addBooleanOption('use', true);
-    }
-    tasks.withType(Test) {
-        systemProperty 'file.encoding', 'UTF-8'
-    }
-
-    if (JavaVersion.current().isJava8Compatible()) {
-        tasks.withType(Javadoc) {
-            options.addStringOption('Xdoclint:none,-missing', '-quiet')
-        }
-    }
-
-    if (JavaVersion.current().isJava9Compatible()) {
-        tasks.withType(Javadoc) {
-            options.addStringOption("-release", "8");
-        }
-    }
->>>>>>> c52e1267
 }
 
 configure(subprojects - project(":tests:gdx-tests-android") - project(":backends:gdx-backend-android")) {
@@ -229,86 +176,54 @@
 	}
 }
 
-<<<<<<< HEAD
-task fetchExternalNativesZIP() {
+task setupExternalNativesDirs() {
 	doLast {
 		file("build").mkdir();
 		file("extensions/gdx-lwjgl3-angle/res").mkdirs();
-		new URL('https://raw.githubusercontent.com/libgdx/gdx-angle-natives/master/gdx-angle-natives.zip').withInputStream{ i -> file("build/gdx-angle-natives.zip").withOutputStream{ it << i }}
 		file("extensions/gdx-lwjgl3-glfw-awt-macos/res/macosx64").mkdirs();
-		new URL('https://raw.githubusercontent.com/badlogic/glfw/master/libglfw.dylib').withInputStream{ i -> file("extensions/gdx-lwjgl3-glfw-awt-macos/res/macosx64/libglfw.dylib").withOutputStream{ it << i }}
+		file("extensions/gdx-lwjgl3-glfw-awt-macos/res/macosarm64").mkdirs();
 	}
 	outputs.upToDateWhen { false }
 }
 
-task fetchExternalNatives(dependsOn: fetchExternalNativesZIP, type: Copy) {
+task fetchAngleNativesZIP(dependsOn: setupExternalNativesDirs, type: Download) {
+	src 'https://raw.githubusercontent.com/libgdx/gdx-angle-natives/master/gdx-angle-natives.zip'
+	dest 'build/gdx-angle-natives.zip'
+	onlyIfModified true
+	useETag "all"
+}
+
+task fetchGlfwAWT(dependsOn: setupExternalNativesDirs, type: Download) {
+	src 'https://raw.githubusercontent.com/badlogic/glfw/master/libglfw.dylib'
+	dest 'extensions/gdx-lwjgl3-glfw-awt-macos/res/macosx64/libglfw.dylib'
+	onlyIfModified true
+	useETag "all"
+}
+
+task fetchGlfwAWTARM64(dependsOn: setupExternalNativesDirs, type: Download) {
+	src 'https://raw.githubusercontent.com/badlogic/glfw/master/libglfwarm64.dylib'
+	dest 'extensions/gdx-lwjgl3-glfw-awt-macos/res/macosarm64/libglfwarm64.dylib'
+	onlyIfModified true
+	useETag "all"
+}
+
+task fetchExternalNatives(dependsOn: [ fetchAngleNativesZIP, fetchGlfwAWT, fetchGlfwAWTARM64 ] , type: Copy) {
 	from zipTree("build/gdx-angle-natives.zip")
 	into "./extensions/gdx-lwjgl3-angle/res"
 	outputs.upToDateWhen { false }
 }
 
-task fetchNativesZip(dependsOn: fetchExternalNatives) {
-	doLast {
-		def zip = file("build/natives.zip");
-		new URL('https://libgdx-nightlies.s3.eu-central-1.amazonaws.com/libgdx-nightlies/natives.zip').withInputStream{ i -> file("build/natives.zip").withOutputStream{ it << i }}
-	}
-	outputs.upToDateWhen { false }
-}
-
-task fetchNatives(dependsOn: fetchNativesZip, type: Copy) {
+task fetchGdxNativesZIP(dependsOn: fetchExternalNatives, type: Download) {
+	src "https://libgdx-nightlies.s3.eu-central-1.amazonaws.com/libgdx-nightlies/natives.zip"
+	dest "build/natives.zip"
+	onlyIfModified true
+	useETag "all"
+}
+
+task fetchNatives(dependsOn: fetchGdxNativesZIP, type: Copy) {
 	from zipTree("build/natives.zip")
 	into "."
 	outputs.upToDateWhen { false }
-=======
-task setupExternalNativesDirs() {
-    doLast {
-        file("build").mkdir();
-        file("extensions/gdx-lwjgl3-angle/res").mkdirs();
-        file("extensions/gdx-lwjgl3-glfw-awt-macos/res/macosx64").mkdirs();
-        file("extensions/gdx-lwjgl3-glfw-awt-macos/res/macosarm64").mkdirs();
-    }
-    outputs.upToDateWhen { false }
-}
-
-task fetchAngleNativesZIP(dependsOn: setupExternalNativesDirs, type: Download) {
-    src 'https://raw.githubusercontent.com/libgdx/gdx-angle-natives/master/gdx-angle-natives.zip'
-    dest 'build/gdx-angle-natives.zip'
-    onlyIfModified true
-    useETag "all"
-}
-
-task fetchGlfwAWT(dependsOn: setupExternalNativesDirs, type: Download) {
-    src 'https://raw.githubusercontent.com/badlogic/glfw/master/libglfw.dylib'
-    dest 'extensions/gdx-lwjgl3-glfw-awt-macos/res/macosx64/libglfw.dylib'
-    onlyIfModified true
-    useETag "all"
-}
-
-task fetchGlfwAWTARM64(dependsOn: setupExternalNativesDirs, type: Download) {
-    src 'https://raw.githubusercontent.com/badlogic/glfw/master/libglfwarm64.dylib'
-    dest 'extensions/gdx-lwjgl3-glfw-awt-macos/res/macosarm64/libglfwarm64.dylib'
-    onlyIfModified true
-    useETag "all"
-}
-
-task fetchExternalNatives(dependsOn: [ fetchAngleNativesZIP, fetchGlfwAWT, fetchGlfwAWTARM64 ] , type: Copy) {
-    from zipTree("build/gdx-angle-natives.zip")
-    into "./extensions/gdx-lwjgl3-angle/res"
-    outputs.upToDateWhen { false }
-}
-
-task fetchGdxNativesZIP(dependsOn: fetchExternalNatives, type: Download) {
-    src "https://libgdx-nightlies.s3.eu-central-1.amazonaws.com/libgdx-nightlies/natives.zip"
-    dest "build/natives.zip"
-    onlyIfModified true
-    useETag "all"
-}
-
-task fetchNatives(dependsOn: fetchGdxNativesZIP, type: Copy) {
-    from zipTree("build/natives.zip")
-    into "."
-    outputs.upToDateWhen { false }
->>>>>>> c52e1267
 }
 
 apply from: rootProject.file('publish.gradle')
