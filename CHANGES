--- conflicted
+++ resolved
@@ -1,10 +1,7 @@
 [1.9.3]
-<<<<<<< HEAD
 - API Change: Lwjgl3WindowListener -> filesDropped(String[] files) adds drag'n drop support for the lwjgl3 backend
-=======
 - Added isComplete() to ParticleEffect to make it easier to know when all the emitters are done, behaves the same as in the 2D API.
 - API Change: renamed Lwjgl3WindowListener.windowIsClosing() to closeRequested() to better communicate its intent.
->>>>>>> 9f9d9fc6
 
 [1.9.2]
 - Added TextureArray wrapper see https://github.com/libgdx/libgdx/pull/3807
